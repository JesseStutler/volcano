--- conflicted
+++ resolved
@@ -17,13 +17,10 @@
 
 package v1alpha1
 
-<<<<<<< HEAD
-=======
 import (
 	flowv1alpha1 "volcano.sh/apis/pkg/apis/flow/v1alpha1"
 )
 
->>>>>>> bf27f4e9
 // JobFlowSpecApplyConfiguration represents a declarative configuration of the JobFlowSpec type for use
 // with apply.
 type JobFlowSpecApplyConfiguration struct {
