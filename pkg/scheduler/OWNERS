approvers:
  - k82cn
  - animeshsingh
  - Thor-wl
reviewers:
  - k82cn
  - animeshsingh
  - william-wang
  - Thor-wl
  - alcorj-mizar
<<<<<<< HEAD
  - zen-xu
=======
  - hudson741
  - shinytang6
  - merryzhou
>>>>>>> 3abe2168
<|MERGE_RESOLUTION|>--- conflicted
+++ resolved
@@ -1,3 +1,4 @@
+
 approvers:
   - k82cn
   - animeshsingh
@@ -8,10 +9,7 @@
   - william-wang
   - Thor-wl
   - alcorj-mizar
-<<<<<<< HEAD
-  - zen-xu
-=======
   - hudson741
   - shinytang6
   - merryzhou
->>>>>>> 3abe2168
+  - zen-xu